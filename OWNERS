--- conflicted
+++ resolved
@@ -2,12 +2,7 @@
 - ritmun
 - yiqinzhang
 - jbpratt
-- varunraokadaparthi
 approvers:
-<<<<<<< HEAD
-- MrSantamaria
-=======
 - mmazur
->>>>>>> 8307e3cf
 - ritmun
 - jbpratt