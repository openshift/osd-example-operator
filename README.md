# osd-example-operator

This repository serves as a test bed for the SD-CICD team to build tooling and
support operators with minimal impact on other teams

## Complete SOP on operator test harness

https://github.com/openshift/ops-sop/blob/master/v4/howto/osde2e/operator-test-harnesses.md

## Locally Running Test Harness
- Run `make e2e-harness-build`  to make sure harness builds ok
- Deploy your new version of operator in a test cluster
- Ensure e2e test scenarios run green on a test cluster using one of the methods below

### Using ginkgo
1. create stage rosa cluster
2. install ginkgo executable
3. get kubeadmin credentials from your cluster using
```
ocm get /api/clusters_mgmt/v1/clusters/$CLUSTER_ID/credentials | jq -r .kubeconfig > /<path-to>/kubeconfig
```
4. Run harness using
```
OCM_ENVIRONMENT=stage KUBECONFIG=/<path-to>/kubeconfig  ./<path-to>/bin/ginkgo  --tags=osde2e -v 
```
5. This will show test results, but also one execution error due to reporting configs. You can ignore this, or get rid of this, by temporarily removing the `suiteConfig` and `reporterConfig` arguments from `RunSpecs()` function in `osde2e/<operator-name_>test_harness_runner_test.go` file


### Using osde2e

1. Publish a docker image for the test harness from operator repo using
   ```
   HARNESS_IMAGE_REPOSITORY=<your quay HARNESS_IMAGE_REPOSITORY>  HARNESS_IMAGE_NAME=<your quay HARNESS_IMAGE_NAME> make e2e-image-build-push
   ```
1. Create a stage rosa cluster
1. Clone osde2e: `git clone git@github.com:openshift/osde2e.git`
1. Build osde2e executable: `make build`
1. Run osde2e

  ```bash
  #!/usr/bin/env bash
  OCM_TOKEN="[OCM token here]" \ 
  CLUSTER_ID="[cluster id here]" \
  AWS_ACCESS_KEY_ID="[aws access key here]" \
  AWS_SECRET_ACCESS_KEY="[aws access secret here]" \
  TEST_HARNESSES="quay.io/$HARNESS_IMAGE_REPOSITORY/$HARNESS_IMAGE_NAME" \
#  Save results in specific local dir 
  REPORT_DIR="[path to local report directory]" \
#  OR in s3
  LOG_BUCKET="[name of the s3 bucket to upload log files to]" \
  ./out/osde2e test \
  --configs rosa,stage,sts,test-harness \
  --skip-must-gather \
  --skip-destroy-cluster \
<<<<<<< HEAD
  --skip-health-check 


test
=======
  --skip-health-check


# debug: trigger pipeline
>>>>>>> de6d8789
<|MERGE_RESOLUTION|>--- conflicted
+++ resolved
@@ -52,14 +52,8 @@
   --configs rosa,stage,sts,test-harness \
   --skip-must-gather \
   --skip-destroy-cluster \
-<<<<<<< HEAD
+
   --skip-health-check 
 
 
-test
-=======
-  --skip-health-check
-
-
 # debug: trigger pipeline
->>>>>>> de6d8789
