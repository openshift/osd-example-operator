apiVersion: apps/v1
kind: Deployment
metadata:
<<<<<<< HEAD
  name: example
=======
  name: osd-example-operator
>>>>>>> 8307e3cf
spec:
  replicas: 1
  selector:
    matchLabels:
<<<<<<< HEAD
      name: example
  template:
    metadata:
      labels:
        name: example
    spec:
      serviceAccountName: example
=======
      name: osd-example-operator
  template:
    metadata:
      labels:
        name: osd-example-operator
    spec:
      serviceAccountName: osd-example-operator
>>>>>>> 8307e3cf
      affinity:
        nodeAffinity:
          preferredDuringSchedulingIgnoredDuringExecution:
          - preference:
              matchExpressions:
              - key: node-role.kubernetes.io/infra
                operator: Exists
            weight: 1
      tolerations:
        - effect: NoSchedule
          key: node-role.kubernetes.io/infra
          operator: Exists
      containers:
        - name: osd-example-operator
          image: quay.io/redhat-services-prod/oeo-cicada-tenant/osd-example-operator@sha256:3afa3f919168efd0b25fd5bcd8f3cb91da73d367dbac31e5fd6e5948406c490a
          imagePullPolicy: Always
          env:
            - name: WATCH_NAMESPACE
              valueFrom:
                fieldRef:
                  fieldPath: metadata.namespace
            - name: POD_NAME
              valueFrom:
                fieldRef:
                  fieldPath: metadata.name
            - name: OPERATOR_NAME
<<<<<<< HEAD
              value: "example"
=======
              value: "osd-example-operator"
>>>>>>> 8307e3cf
<|MERGE_RESOLUTION|>--- conflicted
+++ resolved
@@ -1,24 +1,11 @@
 apiVersion: apps/v1
 kind: Deployment
 metadata:
-<<<<<<< HEAD
-  name: example
-=======
   name: osd-example-operator
->>>>>>> 8307e3cf
 spec:
   replicas: 1
   selector:
     matchLabels:
-<<<<<<< HEAD
-      name: example
-  template:
-    metadata:
-      labels:
-        name: example
-    spec:
-      serviceAccountName: example
-=======
       name: osd-example-operator
   template:
     metadata:
@@ -26,7 +13,6 @@
         name: osd-example-operator
     spec:
       serviceAccountName: osd-example-operator
->>>>>>> 8307e3cf
       affinity:
         nodeAffinity:
           preferredDuringSchedulingIgnoredDuringExecution:
@@ -53,8 +39,4 @@
                 fieldRef:
                   fieldPath: metadata.name
             - name: OPERATOR_NAME
-<<<<<<< HEAD
-              value: "example"
-=======
-              value: "osd-example-operator"
->>>>>>> 8307e3cf
+              value: "osd-example-operator"