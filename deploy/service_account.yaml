apiVersion: v1
kind: ServiceAccount
metadata:
<<<<<<< HEAD
  name: example
=======
  name: osd-example-operator
>>>>>>> 8307e3cf
<|MERGE_RESOLUTION|>--- conflicted
+++ resolved
@@ -1,8 +1,4 @@
 apiVersion: v1
 kind: ServiceAccount
 metadata:
-<<<<<<< HEAD
-  name: example
-=======
-  name: osd-example-operator
->>>>>>> 8307e3cf
+  name: osd-example-operator