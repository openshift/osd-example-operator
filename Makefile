DIR := $(dir $(realpath $(firstword $(MAKEFILE_LIST))))
OUT_FILE := "$(DIR)osde2e-example-test-harness"

build:
	CGO_ENABLED=0 go test -v -c

<<<<<<< HEAD
lint:
	curl -sSfL https://raw.githubusercontent.com/golangci/golangci-lint/master/install.sh | sh -s -- -b $(shell go env GOPATH)/bin v1.46.2
	(cd "$(DIR)"; golangci-lint run -c .golang-ci.yml ./...)
=======
#test
>>>>>>> b6e13752
<|MERGE_RESOLUTION|>--- conflicted
+++ resolved
@@ -4,10 +4,6 @@
 build:
 	CGO_ENABLED=0 go test -v -c
 
-<<<<<<< HEAD
 lint:
 	curl -sSfL https://raw.githubusercontent.com/golangci/golangci-lint/master/install.sh | sh -s -- -b $(shell go env GOPATH)/bin v1.46.2
 	(cd "$(DIR)"; golangci-lint run -c .golang-ci.yml ./...)
-=======
-#test
->>>>>>> b6e13752
