--- conflicted
+++ resolved
@@ -27,12 +27,8 @@
 		apiextensions, err := clientset.NewForConfig(config)
 		Expect(err).NotTo(HaveOccurred())
 
-<<<<<<< HEAD
-=======
-
 		// Make sure the CRD exists. Using crd name for reference-addon used in the example.
 		crdName := "referenceaddons.reference.addons.managed.openshift.io"
->>>>>>> 44705c00
 		result, err := apiextensions.ApiextensionsV1().CustomResourceDefinitions().Get(crdName, v1.GetOptions{})
 
 		if err != nil {
@@ -40,7 +36,6 @@
 			metadata.Instance.FoundCRD = false
 		} else {
 			log.Printf("CRD %v found: %v", crdName, result)
-
 			metadata.Instance.FoundCRD = true
 		}
 
