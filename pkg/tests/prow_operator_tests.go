--- conflicted
+++ resolved
@@ -3,10 +3,6 @@
 import (
 	"log"
 
-<<<<<<< HEAD
-=======
-	"github.com/mrsantamaria/osde2e-example-test-harness/pkg/metadata"
->>>>>>> 77438f84
 	"github.com/onsi/ginkgo/v2"
 	. "github.com/onsi/gomega"
 	"github.com/openshift/osde2e-example-test-harness/pkg/metadata"
@@ -28,7 +24,7 @@
 		apiextensions, err := clientset.NewForConfig(config)
 		Expect(err).NotTo(HaveOccurred())
 
-<<<<<<< HEAD
+
 		// Make sure the CRD exists. Using crd name for reference-addon used in the example.
 		crdName := "referenceaddons.reference.addons.managed.openshift.io"
 		result, err := apiextensions.ApiextensionsV1().CustomResourceDefinitions().Get(crdName, v1.GetOptions{})
@@ -38,16 +34,7 @@
 			metadata.Instance.FoundCRD = false
 		} else {
 			log.Printf("CRD %v found: %v", crdName, result)
-=======
-		// Make sure the CRD exists
-		result, err := apiextensions.ApiextensionsV1().CustomResourceDefinitions().Get("addons.addons.managed.openshift.io", v1.GetOptions{})
 
-		if err != nil {
-			log.Printf("CRD not found: %v", err.Error())
-			metadata.Instance.FoundCRD = false
-		} else {
-			log.Printf("CRD found: %v", result)
->>>>>>> 77438f84
 			metadata.Instance.FoundCRD = true
 		}
 
